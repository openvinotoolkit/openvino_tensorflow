--- conflicted
+++ resolved
@@ -200,14 +200,8 @@
   Timer function_lookup_or_create;
 
   bool multi_req_execution = false;
-<<<<<<< HEAD
   if (std::getenv("OPENVINO_TF_ENABLE_BATCHING")) {
-    NGRAPH_VLOG(2) << "Batching is enabled" << name();
-=======
-  if (std::getenv("OPENVINO_TF_ENABLE_BATCHING") &&
-      NGraphClusterManager::NumberOfClusters() == 1) {
     OVTF_VLOG(2) << "Batching is enabled" << name();
->>>>>>> 9d062e8e
     multi_req_execution = true;
   }
 
@@ -503,13 +497,9 @@
     long vm, rss, vm0, rss0;
     util::MemoryProfile(vm0, rss0);
 
-<<<<<<< HEAD
     ng_result_list.clear();
     ng_output_shapes.clear();
-    NGRAPH_VLOG(1) << "Compilation cache miss: " << m_name;
-=======
     OVTF_VLOG(1) << "Compilation cache miss: " << m_name;
->>>>>>> 9d062e8e
     TF_RETURN_IF_ERROR(Builder::TranslateGraph(input_shapes, static_input_map,
                                                &m_graph, m_name, ng_function,
                                                ng_result_list));
