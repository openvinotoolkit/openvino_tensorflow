/*******************************************************************************
 * Copyright (C) 2021-2022 Intel Corporation
 *
 * SPDX-License-Identifier: Apache-2.0
 *******************************************************************************/
#include <algorithm>
#include <fstream>
#include <iostream>
#include <sstream>
#include <unordered_map>

#include "tensorflow/core/framework/attr_value_util.h"
#include "tensorflow/core/framework/graph.pb.h"
#include "tensorflow/core/framework/node_def_util.h"
#include "tensorflow/core/graph/graph.h"
#include "tensorflow/core/graph/validate.h"
#include "tensorflow/core/platform/default/logging.h"
#include "tensorflow/core/platform/protobuf.h"
#include "tensorflow/core/public/version.h"
#include "tensorflow/core/util/device_name_utils.h"
#if (TF_MAJOR_VERSION >= 2) && (TF_MINOR_VERSION > 2)
#include "tensorflow/core/common_runtime/graph_constructor.h"
#else
#include "tensorflow/core/graph/graph_constructor.h"
#endif

#include "api.h"
#include "logging/ovtf_log.h"
#include "openvino_tensorflow/assign_clusters.h"
#include "openvino_tensorflow/backend_manager.h"
#include "openvino_tensorflow/deassign_clusters.h"
#include "openvino_tensorflow/mark_for_clustering.h"
#include "openvino_tensorflow/ovtf_utils.h"

using namespace std;

namespace tensorflow {
namespace openvino_tensorflow {

//
// The clustering pass of assign_clusters.cc sometimes generates many
// small, trivial clusters. In this pass, we simply deassign (i.e., remove the
// _ovtf_cluster and _ovtf_marked_for_clustering attributes) any such
// trivial clusters. For now, "trivial" just means that there are not at least
// two non-trivial ops in the graph, where a "trivial op" means "Const" or
// "Identity".
//
// For unit testing purposes, this pass can be bypassed by setting
// OPENVINO_TF_DISABLE_DEASSIGN_CLUSTERS=1.
//

unordered_map<string, int> deassigned_histogram;
int num_nodes_marked_before_deassign = 0;

static void MaybeLogPlacement(const Graph* graph) {
  std::map<int, std::set<const Node*>> final_cluster_map;
  int number_of_nodes = 0, nodes_marked_for_clustering = 0,
      nodes_assigned_a_cluster = 0, functional_nodes = 0;
  for (auto node : graph->nodes()) {
    number_of_nodes++;
    // Check marked for clustering
    if (NodeIsMarkedForClustering(node)) {
      nodes_marked_for_clustering++;
      functional_nodes++;
    } else if (node->type_string() != "NoOp" && node->type_string() != "_Arg" &&
               node->type_string() != "_Retval") {
      functional_nodes++;
    }

    // Check Cluster Assignment
    int cluster_idx;
    if (!GetNodeCluster(node, &cluster_idx).ok()) {
      cluster_idx = -1;
    } else {
      nodes_assigned_a_cluster++;
    }
    final_cluster_map[cluster_idx].insert(node);
  }
  if (number_of_nodes == 0) return;

  int perc_marked_for_clustering_of_total =
      (int)((num_nodes_marked_before_deassign * 100.0) / number_of_nodes);
  int perc_assigned_clusters_of_total =
      (int)((nodes_assigned_a_cluster * 100.0) / number_of_nodes);
  int perc_assigned_clusters_of_marked =
      num_nodes_marked_before_deassign > 0
          ? (int)((nodes_assigned_a_cluster * 100.0) /
                  num_nodes_marked_before_deassign)
          : 0;

  std::cout << NGraphLogMessage::GetTimeStampForLogging()
            << ": OVTF Summary -> " << nodes_assigned_a_cluster << " out of "
            << number_of_nodes << " nodes in the graph ("
            << perc_assigned_clusters_of_total
            << "%) are now running with OpenVINO™ backend" << std::endl;

  if (api::IsLoggingPlacement()) {
    std::cout << "\n";  // insert a new line at the start of OVTF_SUMMARY
    std::cout << "OVTF_SUMMARY: Number of nodes in the graph: "
              << number_of_nodes << std::endl;
    // print out the number of nodes marked before deassign
    std::cout << "OVTF_SUMMARY: Number of nodes marked for clustering: "
              << num_nodes_marked_before_deassign << " ("
              << perc_marked_for_clustering_of_total << "% of total nodes)"
              << std::endl;
    // print out the number of nodes that are running on NGraph after deassign
    std::cout << "OVTF_SUMMARY: Number of nodes assigned a cluster: "
              << nodes_assigned_a_cluster << " ("
              << perc_assigned_clusters_of_total << "% of total nodes) \t"
              << " (" << perc_assigned_clusters_of_marked
              << "% of nodes marked for clustering) \t" << std::endl;
    int num_encapsulates = final_cluster_map.size() - 1;
    std::cout << "OVTF_SUMMARY: Number of ngraph clusters :" << num_encapsulates
              << std::endl;
    std::cout << "OVTF_SUMMARY: Average Nodes per cluster: "
              << ((num_encapsulates > 0) ? (float(nodes_assigned_a_cluster) /
                                            float(num_encapsulates))
                                         : 0)
              << endl;
  }

  for (auto kv : final_cluster_map) {
    int cluster_idx = kv.first;
    if (cluster_idx != -1) {
      int perc_nodes_assigned =
          functional_nodes > 0
              ? (int)((kv.second.size() * 100.0) / functional_nodes)
              : 0;
      std::string cluster_info = "ovtf_cluster_" + std::to_string(cluster_idx) +
                                 ": " + std::to_string(perc_nodes_assigned) +
                                 "%";
      NGraphClusterManager::SetClusterInfo(cluster_idx, cluster_info);
      if (api::IsLoggingPlacement()) {
        std::cout << "OVTF_SUMMARY: Size of nGraph Cluster[" << cluster_idx
                  << "]:\t" << kv.second.size() << std::endl;
      }
    }
  }

  if (!api::IsLoggingPlacement()) return;

  // log the ops gets deassigned
  std::cout << "OVTF_SUMMARY: Op_deassigned: ";
  util::PrintNodeHistogram(deassigned_histogram);

  for (auto kv : final_cluster_map) {
    int cluster_idx = kv.first;
    std::set<const Node*>& nodes = kv.second;
    for (auto node : nodes) {
      std::stringstream placement_dev;
      placement_dev << "OP_placement:\t";
      if (cluster_idx == -1) {
        placement_dev << "Host\t";
      } else {
        placement_dev << "nGraph[" << cluster_idx << "]\t";
      }
      placement_dev << node->name() << " (" << node->type_string() << ")";
      std::cout << placement_dev.str() << std::endl;
    }
  }
  std::cout << endl;
}

void AddInput(NodeDef* dst, StringPiece src_name, int src_slot) {
  if (src_slot == Graph::kControlSlot) {
    dst->add_input(strings::StrCat("^", src_name));
  } else if (src_slot == 0) {
    dst->add_input(src_name.data(), src_name.size());
  } else {
    dst->add_input(strings::StrCat(src_name, ":", src_slot));
  }
}

Status PopulateClusterGraphDef(
    int target_cluster_idx, GraphDef& gdef, Graph* graph,
    std::map<std::tuple<int, std::string, int>, string>& input_rename_map) {
  // Borrowing this from encapsulate_clusters, as by the time the cluster
  // graph(GraphDef) is populated
  // in encapsulation it's too late.
  for (auto node : graph->op_nodes()) {
    int cluster_idx;

    if (GetNodeAttr(node->attrs(), "_ovtf_cluster", &cluster_idx) !=
        Status::OK()) {
      continue;
    }

    if (cluster_idx != target_cluster_idx) continue;

    // Because the input names may have changed from the original node def,
    // we will need to borrow some code from Graph::ToGraphDefSubRange in
    // tensorflow/core/graph/graph.cc that rewrites the node's input list.

    // begin code copied and pasted (and modified) from graph.cc...
    NodeDef original_def = node->def();

    // Get the inputs for this Node.  We make sure control inputs are
    // after data inputs, as required by GraphDef.
    std::vector<const Edge*> inputs;
    inputs.resize(node->num_inputs(), nullptr);
    for (const Edge* edge : node->in_edges()) {
      if (edge->IsControlEdge()) {
        int src_cluster_idx;
        auto ctrl_src = edge->src();
        auto st = GetNodeCluster(ctrl_src, &src_cluster_idx);
        if (st.ok()) {
          if (src_cluster_idx == cluster_idx) {
            inputs.push_back(edge);
          }
        }
      } else {
        CHECK(inputs[edge->dst_input()] == nullptr)
            << "Edge " << edge->src()->DebugString() << ":"
            << edge->dst()->DebugString() << " with dst_input "
            << edge->dst_input() << " and had pre-existing input edge "
            << inputs[edge->dst_input()]->src()->DebugString() << ":"
            << inputs[edge->dst_input()]->dst()->DebugString();

        inputs[edge->dst_input()] = edge;
      }
    }
    original_def.clear_input();
    original_def.mutable_input()->Reserve(inputs.size());

    for (size_t i = 0; i < inputs.size(); ++i) {
      const Edge* edge = inputs[i];
      if (edge == nullptr) {
        if (i < node->requested_inputs().size()) {
          original_def.add_input(node->requested_inputs()[i]);
        } else {
          original_def.add_input("");
        }
      } else {
        const Node* src = edge->src();
        if (!src->IsOp()) continue;
        AddInput(&original_def, src->name(), edge->src_output());
      }
    }
    // ...end code copied and pasted (and modified) from graph.cc

    auto node_def = gdef.add_node();
    *node_def = original_def;
    for (auto& input : *(node_def->mutable_input())) {
      TensorId tensor_id = ParseTensorName(input);

      string tensor_name(tensor_id.first);
      auto it = input_rename_map.find(
          std::make_tuple(cluster_idx, tensor_name, tensor_id.second));

      if (it != input_rename_map.end()) {
        input = it->second;
      }
    }
  }
  return Status::OK();
}

Status DeassignClusters(Graph* graph) {
  //
  // When running unit tests, we do not want to see trivial clusters
  // deassigned. This flag (used by the Python tests) makes this possible.
  //
  num_nodes_marked_before_deassign = 0;  // reset for every TF graph
  deassigned_histogram.clear();          // reset the histogram

  if (std::getenv("OPENVINO_TF_DISABLE_DEASSIGN_CLUSTERS") != nullptr) {
    // still need to calculate num_nodes_marked_before_deassign
    for (auto node : graph->nodes()) {
      int cluster_idx;

      if (GetNodeCluster(node, &cluster_idx) == Status::OK()) {
        num_nodes_marked_before_deassign++;
      }
    }
    MaybeLogPlacement(graph);
    return Status::OK();
  }

  std::map<int, int> arg_index_count;
  std::map<int, GraphDef> cluster_graph_map;
  std::map<std::tuple<int, std::string, int>, string> input_rename_map;
  // A map from cluster indices to a vector of input data types.
  std::map<int, std::vector<std::tuple<int, int, DataType>>> cluster_input_map;

  // edge traversal is required to find out whether src or dst is clustered
  // once the cluster is known, that fetch nodes of the cluster can be
  // identified properly for
  // grappler_item creation
  for (auto edge : graph->edges()) {
    // TODO(amprocte): should actually keep of these. During clustering we
    // will already have identified any intra-cluster control deps. Should
    // maintain inter-cluster control deps.
    if (edge->IsControlEdge()) continue;

    Node* src = edge->src();
    Node* dst = edge->dst();

    // TODO(amprocte): the following rejects edges involving source/sink. Is
    // that what we want to do?
    if (!src->IsOp() || !dst->IsOp()) {
      continue;
    }

    int dst_cluster_idx;
    bool dst_clustered =
        (GetNodeCluster(dst, &dst_cluster_idx) == Status::OK());

    int src_cluster_idx;
    bool src_clustered =
        (GetNodeCluster(src, &src_cluster_idx) == Status::OK());

    // Ignore edges within a cluster. (Note that this test also works when
    // both nodes are unclustered; GetNodeCluster gives us -1 in that case.
    if (dst_cluster_idx == src_cluster_idx) {
      continue;
    }

    DataType dt = dst->input_type(edge->dst_input());
    // If the source node lies within a cluster
    // src is now one of the output nodes of the cluster as it connects to one
    // of the fanout edges
    if (src_clustered) {
      std::stringstream ss_input_to_retval;
      ss_input_to_retval << src->name() << ":" << edge->src_output();
    }

    // If the destination node lies within a cluster
    // src here is one of the input nodes of the cluster
    if (dst_clustered) {
      std::stringstream ss;
      ss << "ngraph_input_" << cluster_input_map[dst_cluster_idx].size();
      std::string new_input_name = ss.str();

      input_rename_map[std::make_tuple(dst_cluster_idx, src->name(),
                                       edge->src_output())] = new_input_name;
      string input_prov_tag = src->name();

      if (cluster_graph_map.find(dst_cluster_idx) == cluster_graph_map.end())
        cluster_graph_map[dst_cluster_idx] =
            *NGraphClusterManager::GetClusterGraph(dst_cluster_idx);

      auto new_input_node_def = cluster_graph_map[dst_cluster_idx].add_node();

      new_input_node_def->set_name(new_input_name);
      new_input_node_def->set_op("_Arg");

      SetAttrValue(dt, &((*(new_input_node_def->mutable_attr()))["T"]));
      SetAttrValue(arg_index_count[dst_cluster_idx],
                   &((*(new_input_node_def->mutable_attr()))["index"]));
      SetAttrValue(input_prov_tag,
                   &((*(new_input_node_def->mutable_attr()))["_prov_tag"]));

      arg_index_count[dst_cluster_idx]++;
      cluster_input_map[dst_cluster_idx].push_back(
          std::make_tuple(src->id(), edge->src_output(), dt));
    }
  }

  // A map from cluster indices to TF Profiled cumulative costs of nodes in the
  // cluster
  std::vector<std::pair<int, int64_t>> cluster_cost_map_in_ms;

  for (auto& c : cluster_graph_map) {
    int cluster_idx = c.first;
    GraphDef graph_def = c.second;

    PopulateClusterGraphDef(cluster_idx, graph_def, graph, input_rename_map);

    GraphConstructorOptions opts;
    opts.allow_internal_ops = true;
    opts.expect_device_spec = false;
    FunctionLibraryDefinition flib(OpRegistry::Global(), graph_def.library());
    Graph g(flib);
    TF_RETURN_IF_ERROR(ConvertGraphDefToGraph(opts, graph_def, &g));

    int num_nodes = 0;
    std::pair<int, int64_t> pair_idx_cost;
    pair_idx_cost.first = cluster_idx;
    pair_idx_cost.second = 0;
    for (auto n : g.nodes()) {
      int64_t node_cost = 0;
      if (GetNodeAttr(n->attrs(), "cost", &node_cost) != Status::OK()) continue;
      pair_idx_cost.second += node_cost;
      num_nodes++;
    }
    pair_idx_cost.second /= 1e6;  // ns to ms
    cluster_cost_map_in_ms.push_back(pair_idx_cost);

    OVTF_VLOG(1) << "Cluster with ID " << cluster_idx
                 << ", num_nodes: " << num_nodes << ", costs "
                 << pair_idx_cost.second << " ms";
  }

  // sort clusters based on cost
  std::sort(cluster_cost_map_in_ms.begin(), cluster_cost_map_in_ms.end(),
            [](auto& left, auto& right) { return left.second > right.second; });

  // take only top-3 clusters
  cluster_cost_map_in_ms.erase(cluster_cost_map_in_ms.begin() + 3,
                               cluster_cost_map_in_ms.end());

  std::map<int, std::set<Node*>> cluster_map;

  for (auto node : graph->nodes()) {
    int cluster_idx;
    if (GetNodeCluster(node, &cluster_idx) != Status::OK()) {
      continue;
    }

    num_nodes_marked_before_deassign++;
    cluster_map[cluster_idx].insert(node);
  }

  string device;
  Status exec_status = BackendManager::GetBackendName(device);
  if (exec_status != Status::OK()) {
    throw runtime_error(exec_status.error_message());
  }

<<<<<<< HEAD
  std::vector<int> alive_clusters;
  std::vector<std::pair<int, int>> alive_clusters_pairs;
  int max_cluster_size = 0;
  int max_cluster_idx = -1;

=======
>>>>>>> 697b50c7
  for (auto& kv : cluster_map) {
    int cluster_idx = kv.first;
    std::set<Node*>& nodes = kv.second;

<<<<<<< HEAD
    int non_trivial_count = 0;

    std::unordered_set<std::string> trivial_ops = {"Const", "Identitiy"};
    for (auto node : nodes) {
      if (trivial_ops.find(node->type_string()) == trivial_ops.end()) {
        non_trivial_count++;
      }
    }

    int min_non_trivial_nodes = num_nodes_marked_before_deassign >> 5;
    int avg_nodes_marked_before_deassign =
        num_nodes_marked_before_deassign / cluster_map.size();
    if (min_non_trivial_nodes < avg_nodes_marked_before_deassign * 2) {
      min_non_trivial_nodes >>= 2;
    }
    if (min_non_trivial_nodes < 6) {
      min_non_trivial_nodes = 6;
    }
    if (std::getenv("OPENVINO_TF_MIN_NONTRIVIAL_NODES") != nullptr) {
      min_non_trivial_nodes =
          std::stoi(std::getenv("OPENVINO_TF_MIN_NONTRIVIAL_NODES"));
    }
    OVTF_VLOG(1) << "MIN_NONTRIVIAL_NODES set to " << min_non_trivial_nodes;

    if (non_trivial_count < min_non_trivial_nodes) {
      OVTF_VLOG(2) << "Busting cluster " << cluster_idx
                   << " as number of non trivial nodes in it are less than "
                      "MIN_NONTRIVIAL_NODES threshold";
=======
    if (std::find_if(
            cluster_cost_map_in_ms.begin(), cluster_cost_map_in_ms.end(),
            [&cluster_idx](const std::pair<int, int64_t>& pair_idx_cost) {
              return pair_idx_cost.first == cluster_idx;
            }) != cluster_cost_map_in_ms.end()) {
      OVTF_VLOG(1) << "Scheduling cluster " << cluster_idx
                   << " on the OpenVINO backend";
      continue;
    } else {
      OVTF_VLOG(2) << "Busting cluster " << cluster_idx;
>>>>>>> 697b50c7
      for (auto node : nodes) {
        OVTF_VLOG(2) << "Busting node: " << node->name() << " ["
                     << node->type_string() << "]";

        // TODO(amprocte): move attr name to a constant
        node->ClearAttr("_ovtf_cluster");
        // TODO(amprocte): move attr name to a constant
        node->ClearAttr("_ovtf_marked_for_clustering");

        deassigned_histogram[node->type_string()]++;
      }
      continue;
    }
<<<<<<< HEAD
    // Disable dynamic to static
=======
  }

  std::vector<int> alive_clusters;
  int max_cluster_size = 0;
  int max_cluster_idx = -1;

  for (auto& kv : cluster_map) {
    int cluster_idx = kv.first;
    std::set<Node*>& nodes = kv.second;

    // int non_trivial_count = 0;

    // std::unordered_set<std::string> trivial_ops = {"Const", "Identitiy"};
    // for (auto node : nodes) {
    //   if (trivial_ops.find(node->type_string()) == trivial_ops.end()) {
    //     non_trivial_count++;
    //   }
    // }

    // int min_non_trivial_nodes = num_nodes_marked_before_deassign >> 6;
    // int avg_nodes_marked_before_deassign =
    //     num_nodes_marked_before_deassign / cluster_map.size();
    // if (min_non_trivial_nodes < avg_nodes_marked_before_deassign * 2) {
    //   min_non_trivial_nodes >>= 2;
    // }
    // if (min_non_trivial_nodes < 6) {
    //   min_non_trivial_nodes = 6;
    // }
    // if (std::getenv("OPENVINO_TF_MIN_NONTRIVIAL_NODES") != nullptr) {
    //   min_non_trivial_nodes =
    //       std::stoi(std::getenv("OPENVINO_TF_MIN_NONTRIVIAL_NODES"));
    // }
    // OVTF_VLOG(1) << "MIN_NONTRIVIAL_NODES set to " << min_non_trivial_nodes;

    // if (non_trivial_count < min_non_trivial_nodes) {
    //   OVTF_VLOG(2) << "Busting cluster " << cluster_idx;
    //   for (auto node : nodes) {
    //     OVTF_VLOG(2) << "Busting node: " << node->name() << " ["
    //                  << node->type_string() << "]";

    //     // TODO(amprocte): move attr name to a constant
    //     node->ClearAttr("_ovtf_cluster");
    //     // TODO(amprocte): move attr name to a constant
    //     node->ClearAttr("_ovtf_marked_for_clustering");

    //     deassigned_histogram[node->type_string()]++;
    //   }
    //   continue;
    // }
    // // Disable dynamic to static
>>>>>>> 697b50c7
    // std::vector<Node*> dyn_node_check;
    // std::set<Node*> visited_node_check;
    // for (auto node : nodes) {
    //   if (node->type_string() == "NonMaxSuppressionV2" ||
    //       node->type_string() == "Reshape") {
    //     dyn_node_check.push_back(node);
    //     visited_node_check.insert(node);
    //   }
    // }
    // bool invalid_dyn_op = false;
    // while (dyn_node_check.size() > 0) {
    //   Node* node = dyn_node_check.back();
    //   dyn_node_check.pop_back();

    //   for (auto it : node->out_nodes()) {
    //     int out_cluster;
    //     Status s = GetNodeAttr(it->attrs(), "_ovtf_cluster", &out_cluster);
    //     if (s == Status::OK()) {
    //       if (out_cluster == cluster_idx &&
    //           (it->type_string() != "NonMaxSuppressionV2" &&
    //            it->type_string() != "Reshape")) {
<<<<<<< HEAD
    //         if (it->type_string() == "Size") {
=======
    //         if (it->type_string() == "ZerosLike" ||
    //             it->type_string() == "Size" || it->type_string() == "Conv2D"
    //             ||
    //             it->type_string() == "Unpack") {
>>>>>>> 697b50c7
    //           invalid_dyn_op = true;
    //           break;
    //         } else if (visited_node_check.find(it) ==
    //                    visited_node_check.end()) {
    //           dyn_node_check.push_back(it);
    //           visited_node_check.insert(it);
    //         }
    //       }
    //     }
    //   }
    // }
    // if (invalid_dyn_op) {
<<<<<<< HEAD
    //   OVTF_VLOG(2) << "Busting cluster " << cluster_idx
    //                << " due to Dynamic to Static Flow";
=======
    //   OVTF_VLOG(2) << "Busting cluster " << cluster_idx;
>>>>>>> 697b50c7
    //   for (auto node : nodes) {
    //     OVTF_VLOG(2) << "Busting node: " << node->name() << " ["
    //                  << node->type_string() << "]";

    //     // TODO(amprocte): move attr name to a constant
    //     node->ClearAttr("_ovtf_cluster");
    //     // TODO(amprocte): move attr name to a constant
    //     node->ClearAttr("_ovtf_marked_for_clustering");

    //     deassigned_histogram[node->type_string()]++;
    //   }
    //   continue;
    // }

<<<<<<< HEAD
    // Commenting the condition, not required here anymore, handled the required
    // part with static input condition
    // unordered_set<std::string> input_args;
    // vector<string> cluster_inputs;
    // bool omit_cluster = false;

    // for (auto node : nodes) {
    //   for (auto it : node->in_nodes()) {
    //     if (!input_args.count(it->name())) {
    //       cluster_inputs.push_back(it->name());
    //     }
    //     input_args.insert(it->name());
    //   }
    // }
    // for (auto node : nodes) {
    //   if (node->type_string() == "Prod") {
    //     for (auto it : node->in_nodes()) {
    //       auto inp_name = it->name();
    //       auto iter =
    //           find(cluster_inputs.begin(), cluster_inputs.end(), inp_name);
    //       if (iter != cluster_inputs.end()) {
    //         omit_cluster = true;
    //         break;
    //       }
    //     }
    //   }
    //   if (omit_cluster) break;
    // }
    // if (omit_cluster) {
    //   for (auto node : nodes) {
    //     node->ClearAttr("_ovtf_cluster");
    //     node->ClearAttr("_ovtf_marked_for_clustering");
    //     deassigned_histogram[node->type_string()]++;
    //   }
    //   continue;
    // }
=======
    unordered_set<std::string> input_args;
    vector<string> cluster_inputs;
    bool omit_cluster = false;

    for (auto node : nodes) {
      for (auto it : node->in_nodes()) {
        if (!input_args.count(it->name())) {
          cluster_inputs.push_back(it->name());
        }
        input_args.insert(it->name());
      }
    }
    for (auto node : nodes) {
      if (node->type_string() == "Prod") {
        for (auto it : node->in_nodes()) {
          auto inp_name = it->name();
          auto iter =
              find(cluster_inputs.begin(), cluster_inputs.end(), inp_name);
          if (iter != cluster_inputs.end()) {
            omit_cluster = true;
            break;
          }
        }
      }
      if (omit_cluster) break;
    }
    if (omit_cluster) {
      for (auto node : nodes) {
        node->ClearAttr("_ovtf_cluster");
        node->ClearAttr("_ovtf_marked_for_clustering");
        deassigned_histogram[node->type_string()]++;
      }
      continue;
    }
>>>>>>> 697b50c7

    if (device == "HDDL") {
      std::vector<std::string> illegal_input_nodes = {"Unpack"};
      std::vector<std::string> illegal_output_nodes = {"Greater"};
      bool omit_cluster = false;
      for (auto node : nodes) {
        if (std::find(illegal_output_nodes.begin(), illegal_output_nodes.end(),
                      node->type_string()) != illegal_output_nodes.end()) {
          for (auto it : node->out_nodes()) {
            int out_cluster;
            Status s = GetNodeAttr(it->attrs(), "_ovtf_cluster", &out_cluster);
            if ((s == Status::OK() && out_cluster != cluster_idx) ||
                (s != Status::OK())) {
              omit_cluster = true;
              break;
            }
          }
        }
        if (std::find(illegal_input_nodes.begin(), illegal_input_nodes.end(),
                      node->type_string()) != illegal_input_nodes.end()) {
          for (auto it : node->in_nodes()) {
            int in_cluster;
            Status s = GetNodeAttr(it->attrs(), "_ovtf_cluster", &in_cluster);
            if ((s == Status::OK() && in_cluster != cluster_idx) ||
                s != Status::OK()) {
              omit_cluster = true;
              break;
            }
          }
        }
      }
      if (omit_cluster) {
        for (auto node : nodes) {
          node->ClearAttr("_ovtf_cluster");
          node->ClearAttr("_ovtf_marked_for_clustering");
          deassigned_histogram[node->type_string()]++;
        }
        continue;
      }
    }

    if (max_cluster_idx == -1) {
      max_cluster_idx = cluster_idx;
      max_cluster_size = nodes.size();
    } else if (max_cluster_size < nodes.size()) {
      max_cluster_idx = cluster_idx;
      max_cluster_size = nodes.size();
    }
    alive_clusters.push_back(cluster_idx);
    alive_clusters_pairs.push_back(std::make_pair(cluster_idx, nodes.size()));
  }

  if (device == "HDDL" || device == "MYRIAD") {
    for (int i = 0; i < alive_clusters.size(); i++) {
      int alive_cluster_idx = alive_clusters[i];
      if (alive_cluster_idx != max_cluster_idx) {
        set<Node*>& nodes = cluster_map[alive_cluster_idx];

        for (auto node : nodes) {
          node->ClearAttr("_ovtf_cluster");
          node->ClearAttr("_ovtf_marked_for_clustering");
          deassigned_histogram[node->type_string()]++;
        }
      }
    }
  }
  // Keep only Top K clusters, based on the value of K set by the following
  // environment variable
  int top_k_clusters = -1;
  if (std::getenv("OPENVINO_TF_MAX_CLUSTERS") != nullptr) {
    top_k_clusters = std::stoi(std::getenv("OPENVINO_TF_MAX_CLUSTERS"));
  }
  if (top_k_clusters != -1) {
    // sort the clusters
    std::sort(alive_clusters_pairs.begin(), alive_clusters_pairs.end(),
              [](const auto& x, const auto& y) { return x.second > y.second; });
    int total_clusters = alive_clusters_pairs.size();
    for (int count = total_clusters - 1; count >= top_k_clusters; count--) {
      // clear the cluster
      auto cluster_id_to_clear = alive_clusters_pairs[count].first;
      set<Node*>& nodes = cluster_map[cluster_id_to_clear];

      for (auto node : nodes) {
        node->ClearAttr("_ovtf_cluster");
        node->ClearAttr("_ovtf_marked_for_clustering");
        deassigned_histogram[node->type_string()]++;
      }
    }
  }

  //
  // At this point we have made our final decision about cluster assignment, so
  // we will log the cluster assignment now.
  //
  MaybeLogPlacement(graph);

  return Status::OK();
}

}  // namespace openvino_tensorflow
}  // namespace tensorflow<|MERGE_RESOLUTION|>--- conflicted
+++ resolved
@@ -417,48 +417,10 @@
     throw runtime_error(exec_status.error_message());
   }
 
-<<<<<<< HEAD
-  std::vector<int> alive_clusters;
-  std::vector<std::pair<int, int>> alive_clusters_pairs;
-  int max_cluster_size = 0;
-  int max_cluster_idx = -1;
-
-=======
->>>>>>> 697b50c7
   for (auto& kv : cluster_map) {
     int cluster_idx = kv.first;
     std::set<Node*>& nodes = kv.second;
 
-<<<<<<< HEAD
-    int non_trivial_count = 0;
-
-    std::unordered_set<std::string> trivial_ops = {"Const", "Identitiy"};
-    for (auto node : nodes) {
-      if (trivial_ops.find(node->type_string()) == trivial_ops.end()) {
-        non_trivial_count++;
-      }
-    }
-
-    int min_non_trivial_nodes = num_nodes_marked_before_deassign >> 5;
-    int avg_nodes_marked_before_deassign =
-        num_nodes_marked_before_deassign / cluster_map.size();
-    if (min_non_trivial_nodes < avg_nodes_marked_before_deassign * 2) {
-      min_non_trivial_nodes >>= 2;
-    }
-    if (min_non_trivial_nodes < 6) {
-      min_non_trivial_nodes = 6;
-    }
-    if (std::getenv("OPENVINO_TF_MIN_NONTRIVIAL_NODES") != nullptr) {
-      min_non_trivial_nodes =
-          std::stoi(std::getenv("OPENVINO_TF_MIN_NONTRIVIAL_NODES"));
-    }
-    OVTF_VLOG(1) << "MIN_NONTRIVIAL_NODES set to " << min_non_trivial_nodes;
-
-    if (non_trivial_count < min_non_trivial_nodes) {
-      OVTF_VLOG(2) << "Busting cluster " << cluster_idx
-                   << " as number of non trivial nodes in it are less than "
-                      "MIN_NONTRIVIAL_NODES threshold";
-=======
     if (std::find_if(
             cluster_cost_map_in_ms.begin(), cluster_cost_map_in_ms.end(),
             [&cluster_idx](const std::pair<int, int64_t>& pair_idx_cost) {
@@ -469,7 +431,6 @@
       continue;
     } else {
       OVTF_VLOG(2) << "Busting cluster " << cluster_idx;
->>>>>>> 697b50c7
       for (auto node : nodes) {
         OVTF_VLOG(2) << "Busting node: " << node->name() << " ["
                      << node->type_string() << "]";
@@ -483,9 +444,6 @@
       }
       continue;
     }
-<<<<<<< HEAD
-    // Disable dynamic to static
-=======
   }
 
   std::vector<int> alive_clusters;
@@ -536,7 +494,6 @@
     //   continue;
     // }
     // // Disable dynamic to static
->>>>>>> 697b50c7
     // std::vector<Node*> dyn_node_check;
     // std::set<Node*> visited_node_check;
     // for (auto node : nodes) {
@@ -558,14 +515,7 @@
     //       if (out_cluster == cluster_idx &&
     //           (it->type_string() != "NonMaxSuppressionV2" &&
     //            it->type_string() != "Reshape")) {
-<<<<<<< HEAD
     //         if (it->type_string() == "Size") {
-=======
-    //         if (it->type_string() == "ZerosLike" ||
-    //             it->type_string() == "Size" || it->type_string() == "Conv2D"
-    //             ||
-    //             it->type_string() == "Unpack") {
->>>>>>> 697b50c7
     //           invalid_dyn_op = true;
     //           break;
     //         } else if (visited_node_check.find(it) ==
@@ -578,12 +528,8 @@
     //   }
     // }
     // if (invalid_dyn_op) {
-<<<<<<< HEAD
     //   OVTF_VLOG(2) << "Busting cluster " << cluster_idx
     //                << " due to Dynamic to Static Flow";
-=======
-    //   OVTF_VLOG(2) << "Busting cluster " << cluster_idx;
->>>>>>> 697b50c7
     //   for (auto node : nodes) {
     //     OVTF_VLOG(2) << "Busting node: " << node->name() << " ["
     //                  << node->type_string() << "]";
@@ -598,7 +544,6 @@
     //   continue;
     // }
 
-<<<<<<< HEAD
     // Commenting the condition, not required here anymore, handled the required
     // part with static input condition
     // unordered_set<std::string> input_args;
@@ -635,42 +580,6 @@
     //   }
     //   continue;
     // }
-=======
-    unordered_set<std::string> input_args;
-    vector<string> cluster_inputs;
-    bool omit_cluster = false;
-
-    for (auto node : nodes) {
-      for (auto it : node->in_nodes()) {
-        if (!input_args.count(it->name())) {
-          cluster_inputs.push_back(it->name());
-        }
-        input_args.insert(it->name());
-      }
-    }
-    for (auto node : nodes) {
-      if (node->type_string() == "Prod") {
-        for (auto it : node->in_nodes()) {
-          auto inp_name = it->name();
-          auto iter =
-              find(cluster_inputs.begin(), cluster_inputs.end(), inp_name);
-          if (iter != cluster_inputs.end()) {
-            omit_cluster = true;
-            break;
-          }
-        }
-      }
-      if (omit_cluster) break;
-    }
-    if (omit_cluster) {
-      for (auto node : nodes) {
-        node->ClearAttr("_ovtf_cluster");
-        node->ClearAttr("_ovtf_marked_for_clustering");
-        deassigned_histogram[node->type_string()]++;
-      }
-      continue;
-    }
->>>>>>> 697b50c7
 
     if (device == "HDDL") {
       std::vector<std::string> illegal_input_nodes = {"Unpack"};
