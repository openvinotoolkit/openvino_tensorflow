--- conflicted
+++ resolved
@@ -466,11 +466,7 @@
    "provenance": []
   },
   "kernelspec": {
-<<<<<<< HEAD
-   "display_name": "Python 3.7.5 ('venv-tf-py3': venv)",
-=======
    "display_name": "Python 3.8.0 ('venv-tf-py3': venv)",
->>>>>>> c6deb798
    "language": "python",
    "name": "python3"
   },
@@ -484,19 +480,11 @@
    "name": "python",
    "nbconvert_exporter": "python",
    "pygments_lexer": "ipython3",
-<<<<<<< HEAD
-   "version": "3.7.5"
-  },
-  "vscode": {
-   "interpreter": {
-    "hash": "a504c19f32482b72ae61ff9399c8576b450cdcef16ee330bf92782770b2a910b"
-=======
    "version": "3.8.0"
   },
   "vscode": {
    "interpreter": {
     "hash": "ec89f7ebecab938f6a9e33730a0c49b8a5f8cd7558806406c09eea7e64573297"
->>>>>>> c6deb798
    }
   }
  },
